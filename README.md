--- conflicted
+++ resolved
@@ -21,6 +21,7 @@
 ## Basic Usage
 
 To access the value once it arrives, you call the `then` method with a block.
+
 ```swift
 let usersPromise = fetchUsers() // Promise<[User]>
 usersPromise.then({ users in
@@ -30,6 +31,7 @@
 All usage of the data in the `users` Promise is gated through the `then` method.
 
 In addition to performing side effects (like setting the `users` instance variable on `self`), `then` enables you do two other things. First, you can transform the contents of the Promise, and second, you can kick off another Promise, to do more asynchronous work. To do either of these things, return something from the block you pass to `then`. Each time you call `then`, the existing Promise will return a new Promise.
+
 ```swift
 let usersPromise = fetchUsers() // Promise<[User]>
 let firstUserPromise = usersPromise.then({ users in // Promise<User>
@@ -47,6 +49,7 @@
 As long as the block you pass to `then` is one line long, its type signature will be inferred, which will make Promises much easier to read and work with.
 
 Since each call to `then` returns a new `Promise`, you can write them in a big chain. The code above, as a chain, would be written:
+
 ```swift
 fetchUsers()
     .then({ users in
@@ -60,6 +63,7 @@
     })
 ```
 To catch any errors that are created along the way, you can add a `catch` block as well:
+
 ```swift
 fetchUsers()
     .then({ users in
@@ -122,6 +126,7 @@
 ### `always`
 
 For example, if you want to execute code when the promise fulfills — regardless of whether it succeeds or fails – you can use `always`.
+
 ```swift
 activityIndicator.startAnimating()
 fetchUsers()
@@ -137,6 +142,7 @@
 ### `all`
 
 `Promise.all` is a static method that waits for all the promises you give it to fulfill, and once they have, it fulfills itself with the array of all fulfilled values. For example, you might want to write code to hit an API endpoint once for each item in an array. `map` and `Promise.all` make that super easy:
+
 ```swift
 let userPromises = users.map({ user in
     APIClient.followUser(user)
@@ -152,6 +158,7 @@
 ### `ensure`
 
 `ensure` is a method that takes a predicate, and rejects the promise chain if that predicate fails.
+
 ```swift
 URLSession.shared.dataTask(with: request)
     .ensure({ data, httpResponse in
@@ -230,6 +237,7 @@
 ### Throwing
 
 Lastly, you can use `try` and `throw` from within all the blocks, and the library will automatically translate it to a promise rejection. This makes working with APIs that throw much more easily. To extend our `URLSession` example, we can use the throwing JSONSerialization API easily.
+
 ```swift
 URLSession.shared.dataTask(with: request)
     .ensure({ data, httpResponse in httpResponse.statusCode == 200 })
@@ -241,6 +249,7 @@
     })
 ```
 Working with optionals can be made simpler with a little extension.
+
 ```swift
 struct NilError: Error { }
 
@@ -254,6 +263,7 @@
 }
 ```
 Because you're in an environment where you can freely throw and it will be handled for you (in the form of a rejected Promise), you can now easily unwrap optionals. For example, if you need a specific key out of a json dictionary:
+
 ```swift
 .then({ json in
     return try (json["user"] as? [String: Any]).unwrap()
@@ -266,21 +276,14 @@
 The threading model for this library is dead simple. `init(work:)` happens on a background queue by default, and every other block-based method (`then`, `catch`, `always`, etc) executes on the main thread. These can be overridden by passing in a `DispatchQueue` object for the first parameter.
 
 ```swift
-Promise<Void>(queue: .main, work: { fulfill, reject in
+Promise<Void>(work: { fulfill, reject in
     viewController.present(viewControllerToPresent, animated: flag, completion: {
         fulfill()
     })
-<<<<<<< HEAD
 }).then(on: DispatchQueue.global(), {
 	return try Data(contentsOf: someURL)
 }).then(on: DispatchQueue.main, {
 	self.data = data
-=======
-}).then(on: .global(), {
-    return try Data(contentsOf: someURL)
-}).then(on: .main, {
-    self.data = data
->>>>>>> 29f7ebc9
 })
 ```
 
