//
//  Promise+Extras.swift
//  Promise
//
//  Created by Soroush Khanlou on 8/3/16.
//
//

import Foundation

extension Promise {
<<<<<<< HEAD
    static func all<T>(_ promises: [Promise<T>]) -> Promise<[T]> {
=======

    /// Wait for all the promises you give it to fulfill, and once they have, fulfill itself
    /// with the array of all fulfilled values.
    public static func all<T>(promises: [Promise<T>]) -> Promise<[T]> {
>>>>>>> bc99a756
        return Promise<[T]>(work: { fulfill, reject in
            guard !promises.isEmpty else { fulfill([]); return }
            for promise in promises {
                promise.then({ value in
                    if !promises.contains(where: { $0.isRejected || $0.isPending }) {
                        fulfill(promises.flatMap({ $0.value }))
                    }
                }).onFailure({ error in
                    reject(error)
                })
            }
        })
    }

<<<<<<< HEAD
    /// - parameter delay: In seconds
    static func delay(_ delay: TimeInterval) -> Promise<()> {
=======
    /// Resolves itself after some delay.
    public static func delay(delay: NSTimeInterval) -> Promise<()> {
>>>>>>> bc99a756
        return Promise<()>(work: { fulfill, reject in
            DispatchQueue.main.asyncAfter(deadline: .now() + delay, execute: {
                fulfill(())
            })
        })
    }
<<<<<<< HEAD
    
    static func timeout<T>(_ timeout: TimeInterval) -> Promise<T> {
=======

    /// This promise will be rejected after a delay.
    public static func timeout<T>(timeout: NSTimeInterval) -> Promise<T> {
>>>>>>> bc99a756
        return Promise<T>(work: { fulfill, reject in
            delay(timeout).then({ _ in
                reject(NSError(domain: "com.khanlou.Promise", code: -1111, userInfo: [ NSLocalizedDescriptionKey: "Timed out" ]))
            })
        })
    }

<<<<<<< HEAD
    static func race<T>(_ promises: [Promise<T>]) -> Promise<T> {
=======
    /// Fulfills or rejects with the first promise that completes
    /// (as opposed to waiting for all of them, like `.all()` does).
    public static func race<T>(promises: [Promise<T>]) -> Promise<T> {
>>>>>>> bc99a756
        return Promise<T>(work: { fulfill, reject in
            guard !promises.isEmpty else { fatalError() }
            for promise in promises {
                promise.then(fulfill, reject)
            }
        })
    }
<<<<<<< HEAD
    
    func addTimeout(_ timeout: TimeInterval) -> Promise<Value> {
        return Promise.race(Array([self, Promise<Value>.timeout(timeout)]))
    }

    @discardableResult
    func always(on queue: DispatchQueue, _ onComplete: @escaping () -> ()) -> Promise<Value> {
=======

    public func addTimeout(timeout: NSTimeInterval) -> Promise<Value> {
        return Promise.race(Array([self, Promise<Value>.timeout(timeout)]))
    }

    public func always(on queue: dispatch_queue_t, _ onComplete: Void -> Void) -> Promise<Value> {
>>>>>>> bc99a756
        return then(on: queue, { _ in
            onComplete()
            }, { _ in
                onComplete()
        })
    }

<<<<<<< HEAD
    @discardableResult
    func always(_ onComplete: @escaping () -> ()) -> Promise<Value> {
        return always(on: DispatchQueue.main, onComplete)
    }

    
    func recover(_ recovery: @escaping (Error) -> Promise<Value>) -> Promise<Value> {
=======
    public func always(onComplete: Void -> Void) -> Promise<Value> {
        return always(on: dispatch_get_main_queue(), onComplete)
    }


    public func recover(recovery: (ErrorType) -> Promise<Value>) -> Promise<Value> {
>>>>>>> bc99a756
        return Promise(work: { fulfill, reject in
            self.then(fulfill).onFailure({ error in
                recovery(error).then(fulfill, reject)
            })
        })
    }
<<<<<<< HEAD
    
    static func retry<T>(count: Int, delay: TimeInterval, generate: @escaping () -> Promise<T>) -> Promise<T> {
=======

    public static func retry<T>(count count: Int, delay: NSTimeInterval, generate: () -> Promise<T>) -> Promise<T> {
>>>>>>> bc99a756
        if count <= 0 {
            return generate()
        }
        return Promise<T>(work: { fulfill, reject in
            generate().recover({ error in
                return self.delay(delay).then({
                    return retry(count: count-1, delay: delay, generate: generate)
                })
            }).then(fulfill).onFailure(reject)
        })
    }
<<<<<<< HEAD
    
    
    static func zip<T, U>(_ first: Promise<T>, and second: Promise<U>) -> Promise<(T, U)> {
=======


    public static func zip<T, U>(first: Promise<T>, second: Promise<U>) -> Promise<(T, U)> {
>>>>>>> bc99a756
        return Promise<(T, U)>(work: { fulfill, reject in
            let resolver: (Any) -> () = { _ in
                if let firstValue = first.value, let secondValue = second.value {
                    fulfill((firstValue, secondValue))
                }
            }
            first.then(resolver, reject)
            second.then(resolver, reject)
        })
    }
}<|MERGE_RESOLUTION|>--- conflicted
+++ resolved
@@ -9,14 +9,9 @@
 import Foundation
 
 extension Promise {
-<<<<<<< HEAD
-    static func all<T>(_ promises: [Promise<T>]) -> Promise<[T]> {
-=======
-
     /// Wait for all the promises you give it to fulfill, and once they have, fulfill itself
     /// with the array of all fulfilled values.
-    public static func all<T>(promises: [Promise<T>]) -> Promise<[T]> {
->>>>>>> bc99a756
+    public static func all<T>(_ promises: [Promise<T>]) -> Promise<[T]> {
         return Promise<[T]>(work: { fulfill, reject in
             guard !promises.isEmpty else { fulfill([]); return }
             for promise in promises {
@@ -31,27 +26,18 @@
         })
     }
 
-<<<<<<< HEAD
     /// - parameter delay: In seconds
-    static func delay(_ delay: TimeInterval) -> Promise<()> {
-=======
     /// Resolves itself after some delay.
-    public static func delay(delay: NSTimeInterval) -> Promise<()> {
->>>>>>> bc99a756
+    public static func delay(_ delay: TimeInterval) -> Promise<()> {
         return Promise<()>(work: { fulfill, reject in
             DispatchQueue.main.asyncAfter(deadline: .now() + delay, execute: {
                 fulfill(())
             })
         })
     }
-<<<<<<< HEAD
-    
-    static func timeout<T>(_ timeout: TimeInterval) -> Promise<T> {
-=======
 
     /// This promise will be rejected after a delay.
-    public static func timeout<T>(timeout: NSTimeInterval) -> Promise<T> {
->>>>>>> bc99a756
+    public static func timeout<T>(_ timeout: TimeInterval) -> Promise<T> {
         return Promise<T>(work: { fulfill, reject in
             delay(timeout).then({ _ in
                 reject(NSError(domain: "com.khanlou.Promise", code: -1111, userInfo: [ NSLocalizedDescriptionKey: "Timed out" ]))
@@ -59,13 +45,9 @@
         })
     }
 
-<<<<<<< HEAD
-    static func race<T>(_ promises: [Promise<T>]) -> Promise<T> {
-=======
     /// Fulfills or rejects with the first promise that completes
     /// (as opposed to waiting for all of them, like `.all()` does).
-    public static func race<T>(promises: [Promise<T>]) -> Promise<T> {
->>>>>>> bc99a756
+    public static func race<T>(_ promises: [Promise<T>]) -> Promise<T> {
         return Promise<T>(work: { fulfill, reject in
             guard !promises.isEmpty else { fatalError() }
             for promise in promises {
@@ -73,22 +55,12 @@
             }
         })
     }
-<<<<<<< HEAD
-    
-    func addTimeout(_ timeout: TimeInterval) -> Promise<Value> {
+    public func addTimeout(_ timeout: TimeInterval) -> Promise<Value> {
         return Promise.race(Array([self, Promise<Value>.timeout(timeout)]))
     }
 
     @discardableResult
     func always(on queue: DispatchQueue, _ onComplete: @escaping () -> ()) -> Promise<Value> {
-=======
-
-    public func addTimeout(timeout: NSTimeInterval) -> Promise<Value> {
-        return Promise.race(Array([self, Promise<Value>.timeout(timeout)]))
-    }
-
-    public func always(on queue: dispatch_queue_t, _ onComplete: Void -> Void) -> Promise<Value> {
->>>>>>> bc99a756
         return then(on: queue, { _ in
             onComplete()
             }, { _ in
@@ -96,35 +68,22 @@
         })
     }
 
-<<<<<<< HEAD
     @discardableResult
-    func always(_ onComplete: @escaping () -> ()) -> Promise<Value> {
+    public func always(_ onComplete: @escaping () -> ()) -> Promise<Value> {
         return always(on: DispatchQueue.main, onComplete)
     }
 
     
-    func recover(_ recovery: @escaping (Error) -> Promise<Value>) -> Promise<Value> {
-=======
-    public func always(onComplete: Void -> Void) -> Promise<Value> {
-        return always(on: dispatch_get_main_queue(), onComplete)
-    }
-
-
-    public func recover(recovery: (ErrorType) -> Promise<Value>) -> Promise<Value> {
->>>>>>> bc99a756
+    public func recover(_ recovery: @escaping (Error) -> Promise<Value>) -> Promise<Value> {
         return Promise(work: { fulfill, reject in
             self.then(fulfill).onFailure({ error in
                 recovery(error).then(fulfill, reject)
             })
         })
     }
-<<<<<<< HEAD
     
-    static func retry<T>(count: Int, delay: TimeInterval, generate: @escaping () -> Promise<T>) -> Promise<T> {
-=======
 
-    public static func retry<T>(count count: Int, delay: NSTimeInterval, generate: () -> Promise<T>) -> Promise<T> {
->>>>>>> bc99a756
+    public static func retry<T>(count: Int, delay: TimeInterval, generate: @escaping () -> Promise<T>) -> Promise<T> {
         if count <= 0 {
             return generate()
         }
@@ -136,15 +95,8 @@
             }).then(fulfill).onFailure(reject)
         })
     }
-<<<<<<< HEAD
-    
-    
-    static func zip<T, U>(_ first: Promise<T>, and second: Promise<U>) -> Promise<(T, U)> {
-=======
-
-
-    public static func zip<T, U>(first: Promise<T>, second: Promise<U>) -> Promise<(T, U)> {
->>>>>>> bc99a756
+        
+    public static func zip<T, U>(_ first: Promise<T>, and second: Promise<U>) -> Promise<(T, U)> {
         return Promise<(T, U)>(work: { fulfill, reject in
             let resolver: (Any) -> () = { _ in
                 if let firstValue = first.value, let secondValue = second.value {
