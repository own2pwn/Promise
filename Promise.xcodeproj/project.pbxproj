// !$*UTF8*$!
{
	archiveVersion = 1;
	classes = {
	};
	objectVersion = 46;
	objects = {

/* Begin PBXBuildFile section */
		1A0073681E2865CC00EB319A /* ExecutionContextTests.swift in Sources */ = {isa = PBXBuildFile; fileRef = 1A0073671E2865CC00EB319A /* ExecutionContextTests.swift */; };
		1A2A8CF61D5D36C500421E3E /* PromiseDelayTests.swift in Sources */ = {isa = PBXBuildFile; fileRef = 1A2A8CF51D5D36C500421E3E /* PromiseDelayTests.swift */; };
		1A2A8CF81D5D58A800421E3E /* PromiseRaceTests.swift in Sources */ = {isa = PBXBuildFile; fileRef = 1A2A8CF71D5D58A800421E3E /* PromiseRaceTests.swift */; };
		1A2A8CFA1D5D717D00421E3E /* PromiseAlwaysTests.swift in Sources */ = {isa = PBXBuildFile; fileRef = 1A2A8CF91D5D717D00421E3E /* PromiseAlwaysTests.swift */; };
		1A2A8CFC1D5D743100421E3E /* PromiseRecoverTests.swift in Sources */ = {isa = PBXBuildFile; fileRef = 1A2A8CFB1D5D743100421E3E /* PromiseRecoverTests.swift */; };
		1A2A8CFE1D5D764600421E3E /* PromiseRetryTests.swift in Sources */ = {isa = PBXBuildFile; fileRef = 1A2A8CFD1D5D764600421E3E /* PromiseRetryTests.swift */; };
		1A42330C1F6ECC250045B066 /* PromiseKickoffTests.swift in Sources */ = {isa = PBXBuildFile; fileRef = 1A42330B1F6ECC250045B066 /* PromiseKickoffTests.swift */; };
		1A7CC22F1DF4D37400929E7C /* PromiseEnsureTests.swift in Sources */ = {isa = PBXBuildFile; fileRef = 1A7CC22E1DF4D37400929E7C /* PromiseEnsureTests.swift */; };
		1AF54F3B1D67D60000557CCB /* PromiseZipTests.swift in Sources */ = {isa = PBXBuildFile; fileRef = 1AF54F3A1D67D60000557CCB /* PromiseZipTests.swift */; };
		1AFA1FA01D8A0C9500E4F76E /* PromiseThrowsTests.swift in Sources */ = {isa = PBXBuildFile; fileRef = 1AFA1F9F1D8A0C9500E4F76E /* PromiseThrowsTests.swift */; };
		1AFF80FA1D5166C000C55D5A /* delay.swift in Sources */ = {isa = PBXBuildFile; fileRef = 1AFF80F91D5166C000C55D5A /* delay.swift */; };
		1AFF80FC1D51676700C55D5A /* PromiseAllTests.swift in Sources */ = {isa = PBXBuildFile; fileRef = 1AFF80FB1D51676700C55D5A /* PromiseAllTests.swift */; };
		2648083B1E54221900F01140 /* Promise.swift in Sources */ = {isa = PBXBuildFile; fileRef = 264808391E54221900F01140 /* Promise.swift */; };
		2648083C1E54221900F01140 /* Promise+Extras.swift in Sources */ = {isa = PBXBuildFile; fileRef = 2648083A1E54221900F01140 /* Promise+Extras.swift */; };
		3454F9D21D4FACD000985BBF /* Promise.h in Headers */ = {isa = PBXBuildFile; fileRef = 3454F9D11D4FACD000985BBF /* Promise.h */; settings = {ATTRIBUTES = (Public, ); }; };
		3454F9D91D4FACD000985BBF /* Promise.framework in Frameworks */ = {isa = PBXBuildFile; fileRef = 3454F9CE1D4FACD000985BBF /* Promise.framework */; };
		3454F9DE1D4FACD000985BBF /* PromiseTests.swift in Sources */ = {isa = PBXBuildFile; fileRef = 3454F9DD1D4FACD000985BBF /* PromiseTests.swift */; };
<<<<<<< HEAD
=======
		3454F9E91D4FACFB00985BBF /* Promise.swift in Sources */ = {isa = PBXBuildFile; fileRef = 3454F9E81D4FACFB00985BBF /* Promise.swift */; };
		52F3C1BE1ECE503D0028CA53 /* Promise+Extras.swift in Sources */ = {isa = PBXBuildFile; fileRef = 1AE9F56E1D526F8A00185453 /* Promise+Extras.swift */; };
		52F3C1BF1ECE503D0028CA53 /* Promise.swift in Sources */ = {isa = PBXBuildFile; fileRef = 3454F9E81D4FACFB00985BBF /* Promise.swift */; };
		52F3C1C21ECE503D0028CA53 /* Promise.h in Headers */ = {isa = PBXBuildFile; fileRef = 3454F9D11D4FACD000985BBF /* Promise.h */; settings = {ATTRIBUTES = (Public, ); }; };
>>>>>>> d214c69f
		72B61D3C1E00E5830008E829 /* Wrench.swift in Sources */ = {isa = PBXBuildFile; fileRef = 72B61D3B1E00E5830008E829 /* Wrench.swift */; };
/* End PBXBuildFile section */

/* Begin PBXContainerItemProxy section */
		3454F9DA1D4FACD000985BBF /* PBXContainerItemProxy */ = {
			isa = PBXContainerItemProxy;
			containerPortal = 3454F9C51D4FACD000985BBF /* Project object */;
			proxyType = 1;
			remoteGlobalIDString = 3454F9CD1D4FACD000985BBF;
			remoteInfo = Promise;
		};
/* End PBXContainerItemProxy section */

/* Begin PBXFileReference section */
		1A0073671E2865CC00EB319A /* ExecutionContextTests.swift */ = {isa = PBXFileReference; fileEncoding = 4; lastKnownFileType = sourcecode.swift; path = ExecutionContextTests.swift; sourceTree = "<group>"; };
		1A2A8CF51D5D36C500421E3E /* PromiseDelayTests.swift */ = {isa = PBXFileReference; fileEncoding = 4; lastKnownFileType = sourcecode.swift; path = PromiseDelayTests.swift; sourceTree = "<group>"; };
		1A2A8CF71D5D58A800421E3E /* PromiseRaceTests.swift */ = {isa = PBXFileReference; fileEncoding = 4; lastKnownFileType = sourcecode.swift; path = PromiseRaceTests.swift; sourceTree = "<group>"; };
		1A2A8CF91D5D717D00421E3E /* PromiseAlwaysTests.swift */ = {isa = PBXFileReference; fileEncoding = 4; lastKnownFileType = sourcecode.swift; path = PromiseAlwaysTests.swift; sourceTree = "<group>"; };
		1A2A8CFB1D5D743100421E3E /* PromiseRecoverTests.swift */ = {isa = PBXFileReference; fileEncoding = 4; lastKnownFileType = sourcecode.swift; path = PromiseRecoverTests.swift; sourceTree = "<group>"; };
		1A2A8CFD1D5D764600421E3E /* PromiseRetryTests.swift */ = {isa = PBXFileReference; fileEncoding = 4; lastKnownFileType = sourcecode.swift; path = PromiseRetryTests.swift; sourceTree = "<group>"; };
		1A42330B1F6ECC250045B066 /* PromiseKickoffTests.swift */ = {isa = PBXFileReference; fileEncoding = 4; lastKnownFileType = sourcecode.swift; path = PromiseKickoffTests.swift; sourceTree = "<group>"; };
		1A7CC22E1DF4D37400929E7C /* PromiseEnsureTests.swift */ = {isa = PBXFileReference; fileEncoding = 4; lastKnownFileType = sourcecode.swift; path = PromiseEnsureTests.swift; sourceTree = "<group>"; };
		1AF54F3A1D67D60000557CCB /* PromiseZipTests.swift */ = {isa = PBXFileReference; fileEncoding = 4; lastKnownFileType = sourcecode.swift; path = PromiseZipTests.swift; sourceTree = "<group>"; };
		1AFA1F9F1D8A0C9500E4F76E /* PromiseThrowsTests.swift */ = {isa = PBXFileReference; fileEncoding = 4; lastKnownFileType = sourcecode.swift; path = PromiseThrowsTests.swift; sourceTree = "<group>"; };
		1AFF80F91D5166C000C55D5A /* delay.swift */ = {isa = PBXFileReference; fileEncoding = 4; lastKnownFileType = sourcecode.swift; path = delay.swift; sourceTree = "<group>"; };
		1AFF80FB1D51676700C55D5A /* PromiseAllTests.swift */ = {isa = PBXFileReference; fileEncoding = 4; lastKnownFileType = sourcecode.swift; path = PromiseAllTests.swift; sourceTree = "<group>"; };
		264808391E54221900F01140 /* Promise.swift */ = {isa = PBXFileReference; fileEncoding = 4; lastKnownFileType = sourcecode.swift; name = Promise.swift; path = Sources/Promise.swift; sourceTree = SOURCE_ROOT; };
		2648083A1E54221900F01140 /* Promise+Extras.swift */ = {isa = PBXFileReference; fileEncoding = 4; lastKnownFileType = sourcecode.swift; name = "Promise+Extras.swift"; path = "Sources/Promise+Extras.swift"; sourceTree = SOURCE_ROOT; };
		3454F9CE1D4FACD000985BBF /* Promise.framework */ = {isa = PBXFileReference; explicitFileType = wrapper.framework; includeInIndex = 0; path = Promise.framework; sourceTree = BUILT_PRODUCTS_DIR; };
		3454F9D11D4FACD000985BBF /* Promise.h */ = {isa = PBXFileReference; lastKnownFileType = sourcecode.c.h; path = Promise.h; sourceTree = "<group>"; };
		3454F9D31D4FACD000985BBF /* Info.plist */ = {isa = PBXFileReference; lastKnownFileType = text.plist.xml; path = Info.plist; sourceTree = "<group>"; };
		3454F9D81D4FACD000985BBF /* PromiseTests.xctest */ = {isa = PBXFileReference; explicitFileType = wrapper.cfbundle; includeInIndex = 0; path = PromiseTests.xctest; sourceTree = BUILT_PRODUCTS_DIR; };
		3454F9DD1D4FACD000985BBF /* PromiseTests.swift */ = {isa = PBXFileReference; lastKnownFileType = sourcecode.swift; path = PromiseTests.swift; sourceTree = "<group>"; };
		3454F9DF1D4FACD000985BBF /* Info.plist */ = {isa = PBXFileReference; lastKnownFileType = text.plist.xml; path = Info.plist; sourceTree = "<group>"; };
<<<<<<< HEAD
=======
		3454F9E81D4FACFB00985BBF /* Promise.swift */ = {isa = PBXFileReference; fileEncoding = 4; lastKnownFileType = sourcecode.swift; path = Promise.swift; sourceTree = "<group>"; };
		52F3C1C71ECE503D0028CA53 /* Promise.framework */ = {isa = PBXFileReference; explicitFileType = wrapper.framework; includeInIndex = 0; path = Promise.framework; sourceTree = BUILT_PRODUCTS_DIR; };
>>>>>>> d214c69f
		72B61D3B1E00E5830008E829 /* Wrench.swift */ = {isa = PBXFileReference; fileEncoding = 4; lastKnownFileType = sourcecode.swift; path = Wrench.swift; sourceTree = "<group>"; };
		76E25E381D8483D0000A58DF /* Promise.playground */ = {isa = PBXFileReference; lastKnownFileType = file.playground; path = Promise.playground; sourceTree = "<group>"; };
/* End PBXFileReference section */

/* Begin PBXFrameworksBuildPhase section */
		3454F9CA1D4FACD000985BBF /* Frameworks */ = {
			isa = PBXFrameworksBuildPhase;
			buildActionMask = 2147483647;
			files = (
			);
			runOnlyForDeploymentPostprocessing = 0;
		};
		3454F9D51D4FACD000985BBF /* Frameworks */ = {
			isa = PBXFrameworksBuildPhase;
			buildActionMask = 2147483647;
			files = (
				3454F9D91D4FACD000985BBF /* Promise.framework in Frameworks */,
			);
			runOnlyForDeploymentPostprocessing = 0;
		};
		52F3C1C01ECE503D0028CA53 /* Frameworks */ = {
			isa = PBXFrameworksBuildPhase;
			buildActionMask = 2147483647;
			files = (
			);
			runOnlyForDeploymentPostprocessing = 0;
		};
/* End PBXFrameworksBuildPhase section */

/* Begin PBXGroup section */
		3454F9C41D4FACD000985BBF = {
			isa = PBXGroup;
			children = (
				76E25E381D8483D0000A58DF /* Promise.playground */,
				3454F9D01D4FACD000985BBF /* Promise */,
				3454F9DC1D4FACD000985BBF /* PromiseTests */,
				3454F9CF1D4FACD000985BBF /* Products */,
			);
			sourceTree = "<group>";
		};
		3454F9CF1D4FACD000985BBF /* Products */ = {
			isa = PBXGroup;
			children = (
				3454F9CE1D4FACD000985BBF /* Promise.framework */,
				3454F9D81D4FACD000985BBF /* PromiseTests.xctest */,
				52F3C1C71ECE503D0028CA53 /* Promise.framework */,
			);
			name = Products;
			sourceTree = "<group>";
		};
		3454F9D01D4FACD000985BBF /* Promise */ = {
			isa = PBXGroup;
			children = (
				264808391E54221900F01140 /* Promise.swift */,
				2648083A1E54221900F01140 /* Promise+Extras.swift */,
				3454F9D11D4FACD000985BBF /* Promise.h */,
				3454F9D31D4FACD000985BBF /* Info.plist */,
			);
			path = Promise;
			sourceTree = "<group>";
		};
		3454F9DC1D4FACD000985BBF /* PromiseTests */ = {
			isa = PBXGroup;
			children = (
				3454F9DD1D4FACD000985BBF /* PromiseTests.swift */,
				1A2A8CF91D5D717D00421E3E /* PromiseAlwaysTests.swift */,
				1AFF80FB1D51676700C55D5A /* PromiseAllTests.swift */,
				1A2A8CF51D5D36C500421E3E /* PromiseDelayTests.swift */,
				1A2A8CF71D5D58A800421E3E /* PromiseRaceTests.swift */,
				3454F9DF1D4FACD000985BBF /* Info.plist */,
				1AFF80F91D5166C000C55D5A /* delay.swift */,
				1A2A8CFB1D5D743100421E3E /* PromiseRecoverTests.swift */,
				1A2A8CFD1D5D764600421E3E /* PromiseRetryTests.swift */,
				1AF54F3A1D67D60000557CCB /* PromiseZipTests.swift */,
				1AFA1F9F1D8A0C9500E4F76E /* PromiseThrowsTests.swift */,
				1A7CC22E1DF4D37400929E7C /* PromiseEnsureTests.swift */,
				72B61D3B1E00E5830008E829 /* Wrench.swift */,
				1A0073671E2865CC00EB319A /* ExecutionContextTests.swift */,
				1A42330B1F6ECC250045B066 /* PromiseKickoffTests.swift */,
			);
			path = PromiseTests;
			sourceTree = "<group>";
		};
/* End PBXGroup section */

/* Begin PBXHeadersBuildPhase section */
		3454F9CB1D4FACD000985BBF /* Headers */ = {
			isa = PBXHeadersBuildPhase;
			buildActionMask = 2147483647;
			files = (
				3454F9D21D4FACD000985BBF /* Promise.h in Headers */,
			);
			runOnlyForDeploymentPostprocessing = 0;
		};
		52F3C1C11ECE503D0028CA53 /* Headers */ = {
			isa = PBXHeadersBuildPhase;
			buildActionMask = 2147483647;
			files = (
				52F3C1C21ECE503D0028CA53 /* Promise.h in Headers */,
			);
			runOnlyForDeploymentPostprocessing = 0;
		};
/* End PBXHeadersBuildPhase section */

/* Begin PBXNativeTarget section */
		3454F9CD1D4FACD000985BBF /* Promise */ = {
			isa = PBXNativeTarget;
			buildConfigurationList = 3454F9E21D4FACD000985BBF /* Build configuration list for PBXNativeTarget "Promise" */;
			buildPhases = (
				3454F9C91D4FACD000985BBF /* Sources */,
				3454F9CA1D4FACD000985BBF /* Frameworks */,
				3454F9CB1D4FACD000985BBF /* Headers */,
				3454F9CC1D4FACD000985BBF /* Resources */,
			);
			buildRules = (
			);
			dependencies = (
			);
			name = Promise;
			productName = Promise;
			productReference = 3454F9CE1D4FACD000985BBF /* Promise.framework */;
			productType = "com.apple.product-type.framework";
		};
		3454F9D71D4FACD000985BBF /* PromiseTests */ = {
			isa = PBXNativeTarget;
			buildConfigurationList = 3454F9E51D4FACD000985BBF /* Build configuration list for PBXNativeTarget "PromiseTests" */;
			buildPhases = (
				3454F9D41D4FACD000985BBF /* Sources */,
				3454F9D51D4FACD000985BBF /* Frameworks */,
				3454F9D61D4FACD000985BBF /* Resources */,
			);
			buildRules = (
			);
			dependencies = (
				3454F9DB1D4FACD000985BBF /* PBXTargetDependency */,
			);
			name = PromiseTests;
			productName = PromiseTests;
			productReference = 3454F9D81D4FACD000985BBF /* PromiseTests.xctest */;
			productType = "com.apple.product-type.bundle.unit-test";
		};
		52F3C1BC1ECE503D0028CA53 /* Promise Mac */ = {
			isa = PBXNativeTarget;
			buildConfigurationList = 52F3C1C41ECE503D0028CA53 /* Build configuration list for PBXNativeTarget "Promise Mac" */;
			buildPhases = (
				52F3C1BD1ECE503D0028CA53 /* Sources */,
				52F3C1C01ECE503D0028CA53 /* Frameworks */,
				52F3C1C11ECE503D0028CA53 /* Headers */,
				52F3C1C31ECE503D0028CA53 /* Resources */,
			);
			buildRules = (
			);
			dependencies = (
			);
			name = "Promise Mac";
			productName = Promise;
			productReference = 52F3C1C71ECE503D0028CA53 /* Promise.framework */;
			productType = "com.apple.product-type.framework";
		};
/* End PBXNativeTarget section */

/* Begin PBXProject section */
		3454F9C51D4FACD000985BBF /* Project object */ = {
			isa = PBXProject;
			attributes = {
				LastSwiftUpdateCheck = 0730;
				LastUpgradeCheck = 0800;
				TargetAttributes = {
					3454F9CD1D4FACD000985BBF = {
						CreatedOnToolsVersion = 7.3.1;
						LastSwiftMigration = 0820;
					};
					3454F9D71D4FACD000985BBF = {
						CreatedOnToolsVersion = 7.3.1;
						LastSwiftMigration = 0800;
					};
				};
			};
			buildConfigurationList = 3454F9C81D4FACD000985BBF /* Build configuration list for PBXProject "Promise" */;
			compatibilityVersion = "Xcode 3.2";
			developmentRegion = English;
			hasScannedForEncodings = 0;
			knownRegions = (
				en,
			);
			mainGroup = 3454F9C41D4FACD000985BBF;
			productRefGroup = 3454F9CF1D4FACD000985BBF /* Products */;
			projectDirPath = "";
			projectRoot = "";
			targets = (
				3454F9CD1D4FACD000985BBF /* Promise */,
				52F3C1BC1ECE503D0028CA53 /* Promise Mac */,
				3454F9D71D4FACD000985BBF /* PromiseTests */,
			);
		};
/* End PBXProject section */

/* Begin PBXResourcesBuildPhase section */
		3454F9CC1D4FACD000985BBF /* Resources */ = {
			isa = PBXResourcesBuildPhase;
			buildActionMask = 2147483647;
			files = (
			);
			runOnlyForDeploymentPostprocessing = 0;
		};
		3454F9D61D4FACD000985BBF /* Resources */ = {
			isa = PBXResourcesBuildPhase;
			buildActionMask = 2147483647;
			files = (
			);
			runOnlyForDeploymentPostprocessing = 0;
		};
		52F3C1C31ECE503D0028CA53 /* Resources */ = {
			isa = PBXResourcesBuildPhase;
			buildActionMask = 2147483647;
			files = (
			);
			runOnlyForDeploymentPostprocessing = 0;
		};
/* End PBXResourcesBuildPhase section */

/* Begin PBXSourcesBuildPhase section */
		3454F9C91D4FACD000985BBF /* Sources */ = {
			isa = PBXSourcesBuildPhase;
			buildActionMask = 2147483647;
			files = (
				2648083C1E54221900F01140 /* Promise+Extras.swift in Sources */,
				2648083B1E54221900F01140 /* Promise.swift in Sources */,
			);
			runOnlyForDeploymentPostprocessing = 0;
		};
		3454F9D41D4FACD000985BBF /* Sources */ = {
			isa = PBXSourcesBuildPhase;
			buildActionMask = 2147483647;
			files = (
				1A0073681E2865CC00EB319A /* ExecutionContextTests.swift in Sources */,
				1A2A8CFC1D5D743100421E3E /* PromiseRecoverTests.swift in Sources */,
				1A2A8CFA1D5D717D00421E3E /* PromiseAlwaysTests.swift in Sources */,
				1A2A8CFE1D5D764600421E3E /* PromiseRetryTests.swift in Sources */,
				1A2A8CF81D5D58A800421E3E /* PromiseRaceTests.swift in Sources */,
				1AFA1FA01D8A0C9500E4F76E /* PromiseThrowsTests.swift in Sources */,
				1AF54F3B1D67D60000557CCB /* PromiseZipTests.swift in Sources */,
				72B61D3C1E00E5830008E829 /* Wrench.swift in Sources */,
				1AFF80FA1D5166C000C55D5A /* delay.swift in Sources */,
				1AFF80FC1D51676700C55D5A /* PromiseAllTests.swift in Sources */,
				3454F9DE1D4FACD000985BBF /* PromiseTests.swift in Sources */,
				1A42330C1F6ECC250045B066 /* PromiseKickoffTests.swift in Sources */,
				1A2A8CF61D5D36C500421E3E /* PromiseDelayTests.swift in Sources */,
				1A7CC22F1DF4D37400929E7C /* PromiseEnsureTests.swift in Sources */,
			);
			runOnlyForDeploymentPostprocessing = 0;
		};
		52F3C1BD1ECE503D0028CA53 /* Sources */ = {
			isa = PBXSourcesBuildPhase;
			buildActionMask = 2147483647;
			files = (
				52F3C1BE1ECE503D0028CA53 /* Promise+Extras.swift in Sources */,
				52F3C1BF1ECE503D0028CA53 /* Promise.swift in Sources */,
			);
			runOnlyForDeploymentPostprocessing = 0;
		};
/* End PBXSourcesBuildPhase section */

/* Begin PBXTargetDependency section */
		3454F9DB1D4FACD000985BBF /* PBXTargetDependency */ = {
			isa = PBXTargetDependency;
			target = 3454F9CD1D4FACD000985BBF /* Promise */;
			targetProxy = 3454F9DA1D4FACD000985BBF /* PBXContainerItemProxy */;
		};
/* End PBXTargetDependency section */

/* Begin XCBuildConfiguration section */
		3454F9E01D4FACD000985BBF /* Debug */ = {
			isa = XCBuildConfiguration;
			buildSettings = {
				ALWAYS_SEARCH_USER_PATHS = NO;
				CLANG_ANALYZER_NONNULL = YES;
				CLANG_CXX_LANGUAGE_STANDARD = "gnu++0x";
				CLANG_CXX_LIBRARY = "libc++";
				CLANG_ENABLE_MODULES = YES;
				CLANG_ENABLE_OBJC_ARC = YES;
				CLANG_WARN_BOOL_CONVERSION = YES;
				CLANG_WARN_CONSTANT_CONVERSION = YES;
				CLANG_WARN_DIRECT_OBJC_ISA_USAGE = YES_ERROR;
				CLANG_WARN_EMPTY_BODY = YES;
				CLANG_WARN_ENUM_CONVERSION = YES;
				CLANG_WARN_INFINITE_RECURSION = YES;
				CLANG_WARN_INT_CONVERSION = YES;
				CLANG_WARN_OBJC_ROOT_CLASS = YES_ERROR;
				CLANG_WARN_SUSPICIOUS_MOVE = YES;
				CLANG_WARN_UNREACHABLE_CODE = YES;
				CLANG_WARN__DUPLICATE_METHOD_MATCH = YES;
				"CODE_SIGN_IDENTITY[sdk=iphoneos*]" = "iPhone Developer";
				COPY_PHASE_STRIP = NO;
				CURRENT_PROJECT_VERSION = 1;
				DEBUG_INFORMATION_FORMAT = dwarf;
				ENABLE_STRICT_OBJC_MSGSEND = YES;
				ENABLE_TESTABILITY = YES;
				GCC_C_LANGUAGE_STANDARD = gnu99;
				GCC_DYNAMIC_NO_PIC = NO;
				GCC_NO_COMMON_BLOCKS = YES;
				GCC_OPTIMIZATION_LEVEL = 0;
				GCC_PREPROCESSOR_DEFINITIONS = (
					"DEBUG=1",
					"$(inherited)",
				);
				GCC_WARN_64_TO_32_BIT_CONVERSION = YES;
				GCC_WARN_ABOUT_RETURN_TYPE = YES_ERROR;
				GCC_WARN_UNDECLARED_SELECTOR = YES;
				GCC_WARN_UNINITIALIZED_AUTOS = YES_AGGRESSIVE;
				GCC_WARN_UNUSED_FUNCTION = YES;
				GCC_WARN_UNUSED_VARIABLE = YES;
				IPHONEOS_DEPLOYMENT_TARGET = 8.0;
				MTL_ENABLE_DEBUG_INFO = YES;
				ONLY_ACTIVE_ARCH = YES;
				SDKROOT = iphoneos;
				SWIFT_OPTIMIZATION_LEVEL = "-Onone";
				TARGETED_DEVICE_FAMILY = "1,2";
				VERSIONING_SYSTEM = "apple-generic";
				VERSION_INFO_PREFIX = "";
			};
			name = Debug;
		};
		3454F9E11D4FACD000985BBF /* Release */ = {
			isa = XCBuildConfiguration;
			buildSettings = {
				ALWAYS_SEARCH_USER_PATHS = NO;
				CLANG_ANALYZER_NONNULL = YES;
				CLANG_CXX_LANGUAGE_STANDARD = "gnu++0x";
				CLANG_CXX_LIBRARY = "libc++";
				CLANG_ENABLE_MODULES = YES;
				CLANG_ENABLE_OBJC_ARC = YES;
				CLANG_WARN_BOOL_CONVERSION = YES;
				CLANG_WARN_CONSTANT_CONVERSION = YES;
				CLANG_WARN_DIRECT_OBJC_ISA_USAGE = YES_ERROR;
				CLANG_WARN_EMPTY_BODY = YES;
				CLANG_WARN_ENUM_CONVERSION = YES;
				CLANG_WARN_INFINITE_RECURSION = YES;
				CLANG_WARN_INT_CONVERSION = YES;
				CLANG_WARN_OBJC_ROOT_CLASS = YES_ERROR;
				CLANG_WARN_SUSPICIOUS_MOVE = YES;
				CLANG_WARN_UNREACHABLE_CODE = YES;
				CLANG_WARN__DUPLICATE_METHOD_MATCH = YES;
				"CODE_SIGN_IDENTITY[sdk=iphoneos*]" = "iPhone Developer";
				COPY_PHASE_STRIP = NO;
				CURRENT_PROJECT_VERSION = 1;
				DEBUG_INFORMATION_FORMAT = "dwarf-with-dsym";
				ENABLE_NS_ASSERTIONS = NO;
				ENABLE_STRICT_OBJC_MSGSEND = YES;
				GCC_C_LANGUAGE_STANDARD = gnu99;
				GCC_NO_COMMON_BLOCKS = YES;
				GCC_WARN_64_TO_32_BIT_CONVERSION = YES;
				GCC_WARN_ABOUT_RETURN_TYPE = YES_ERROR;
				GCC_WARN_UNDECLARED_SELECTOR = YES;
				GCC_WARN_UNINITIALIZED_AUTOS = YES_AGGRESSIVE;
				GCC_WARN_UNUSED_FUNCTION = YES;
				GCC_WARN_UNUSED_VARIABLE = YES;
				IPHONEOS_DEPLOYMENT_TARGET = 8.0;
				MTL_ENABLE_DEBUG_INFO = NO;
				SDKROOT = iphoneos;
				TARGETED_DEVICE_FAMILY = "1,2";
				VALIDATE_PRODUCT = YES;
				VERSIONING_SYSTEM = "apple-generic";
				VERSION_INFO_PREFIX = "";
			};
			name = Release;
		};
		3454F9E31D4FACD000985BBF /* Debug */ = {
			isa = XCBuildConfiguration;
			buildSettings = {
				CLANG_ENABLE_MODULES = YES;
				DEFINES_MODULE = YES;
				DYLIB_COMPATIBILITY_VERSION = 1;
				DYLIB_CURRENT_VERSION = 1;
				DYLIB_INSTALL_NAME_BASE = "@rpath";
				INFOPLIST_FILE = Promise/Info.plist;
				INSTALL_PATH = "$(LOCAL_LIBRARY_DIR)/Frameworks";
				LD_RUNPATH_SEARCH_PATHS = "$(inherited) @executable_path/Frameworks @loader_path/Frameworks";
				PRODUCT_BUNDLE_IDENTIFIER = com.khanlou.Promise;
				PRODUCT_NAME = "$(TARGET_NAME)";
				SKIP_INSTALL = YES;
				SWIFT_OPTIMIZATION_LEVEL = "-Onone";
				SWIFT_VERSION = 4.0;
			};
			name = Debug;
		};
		3454F9E41D4FACD000985BBF /* Release */ = {
			isa = XCBuildConfiguration;
			buildSettings = {
				CLANG_ENABLE_MODULES = YES;
				DEFINES_MODULE = YES;
				DYLIB_COMPATIBILITY_VERSION = 1;
				DYLIB_CURRENT_VERSION = 1;
				DYLIB_INSTALL_NAME_BASE = "@rpath";
				INFOPLIST_FILE = Promise/Info.plist;
				INSTALL_PATH = "$(LOCAL_LIBRARY_DIR)/Frameworks";
				LD_RUNPATH_SEARCH_PATHS = "$(inherited) @executable_path/Frameworks @loader_path/Frameworks";
				PRODUCT_BUNDLE_IDENTIFIER = com.khanlou.Promise;
				PRODUCT_NAME = "$(TARGET_NAME)";
				SKIP_INSTALL = YES;
				SWIFT_OPTIMIZATION_LEVEL = "-Owholemodule";
				SWIFT_VERSION = 4.0;
			};
			name = Release;
		};
		3454F9E61D4FACD000985BBF /* Debug */ = {
			isa = XCBuildConfiguration;
			buildSettings = {
				ALWAYS_EMBED_SWIFT_STANDARD_LIBRARIES = YES;
				INFOPLIST_FILE = PromiseTests/Info.plist;
				LD_RUNPATH_SEARCH_PATHS = "$(inherited) @executable_path/Frameworks @loader_path/Frameworks";
				PRODUCT_BUNDLE_IDENTIFIER = com.khanlou.PromiseTests;
				PRODUCT_NAME = "$(TARGET_NAME)";
				SWIFT_VERSION = 3.0;
			};
			name = Debug;
		};
		3454F9E71D4FACD000985BBF /* Release */ = {
			isa = XCBuildConfiguration;
			buildSettings = {
				ALWAYS_EMBED_SWIFT_STANDARD_LIBRARIES = YES;
				INFOPLIST_FILE = PromiseTests/Info.plist;
				LD_RUNPATH_SEARCH_PATHS = "$(inherited) @executable_path/Frameworks @loader_path/Frameworks";
				PRODUCT_BUNDLE_IDENTIFIER = com.khanlou.PromiseTests;
				PRODUCT_NAME = "$(TARGET_NAME)";
				SWIFT_OPTIMIZATION_LEVEL = "-Owholemodule";
				SWIFT_VERSION = 3.0;
			};
			name = Release;
		};
		52F3C1C51ECE503D0028CA53 /* Debug */ = {
			isa = XCBuildConfiguration;
			buildSettings = {
				CLANG_ENABLE_MODULES = YES;
				DEFINES_MODULE = YES;
				DYLIB_COMPATIBILITY_VERSION = 1;
				DYLIB_CURRENT_VERSION = 1;
				DYLIB_INSTALL_NAME_BASE = "@rpath";
				INFOPLIST_FILE = Promise/Info.plist;
				INSTALL_PATH = "$(LOCAL_LIBRARY_DIR)/Frameworks";
				LD_RUNPATH_SEARCH_PATHS = "$(inherited) @executable_path/Frameworks @loader_path/Frameworks";
				PRODUCT_BUNDLE_IDENTIFIER = com.khanlou.Promise;
				PRODUCT_NAME = Promise;
				SDKROOT = macosx;
				SKIP_INSTALL = YES;
				SWIFT_OPTIMIZATION_LEVEL = "-Onone";
				SWIFT_VERSION = 3.0;
			};
			name = Debug;
		};
		52F3C1C61ECE503D0028CA53 /* Release */ = {
			isa = XCBuildConfiguration;
			buildSettings = {
				CLANG_ENABLE_MODULES = YES;
				DEFINES_MODULE = YES;
				DYLIB_COMPATIBILITY_VERSION = 1;
				DYLIB_CURRENT_VERSION = 1;
				DYLIB_INSTALL_NAME_BASE = "@rpath";
				INFOPLIST_FILE = Promise/Info.plist;
				INSTALL_PATH = "$(LOCAL_LIBRARY_DIR)/Frameworks";
				LD_RUNPATH_SEARCH_PATHS = "$(inherited) @executable_path/Frameworks @loader_path/Frameworks";
				PRODUCT_BUNDLE_IDENTIFIER = com.khanlou.Promise;
				PRODUCT_NAME = Promise;
				SDKROOT = macosx;
				SKIP_INSTALL = YES;
				SWIFT_OPTIMIZATION_LEVEL = "-Owholemodule";
				SWIFT_VERSION = 3.0;
			};
			name = Release;
		};
/* End XCBuildConfiguration section */

/* Begin XCConfigurationList section */
		3454F9C81D4FACD000985BBF /* Build configuration list for PBXProject "Promise" */ = {
			isa = XCConfigurationList;
			buildConfigurations = (
				3454F9E01D4FACD000985BBF /* Debug */,
				3454F9E11D4FACD000985BBF /* Release */,
			);
			defaultConfigurationIsVisible = 0;
			defaultConfigurationName = Release;
		};
		3454F9E21D4FACD000985BBF /* Build configuration list for PBXNativeTarget "Promise" */ = {
			isa = XCConfigurationList;
			buildConfigurations = (
				3454F9E31D4FACD000985BBF /* Debug */,
				3454F9E41D4FACD000985BBF /* Release */,
			);
			defaultConfigurationIsVisible = 0;
			defaultConfigurationName = Release;
		};
		3454F9E51D4FACD000985BBF /* Build configuration list for PBXNativeTarget "PromiseTests" */ = {
			isa = XCConfigurationList;
			buildConfigurations = (
				3454F9E61D4FACD000985BBF /* Debug */,
				3454F9E71D4FACD000985BBF /* Release */,
			);
			defaultConfigurationIsVisible = 0;
			defaultConfigurationName = Release;
		};
		52F3C1C41ECE503D0028CA53 /* Build configuration list for PBXNativeTarget "Promise Mac" */ = {
			isa = XCConfigurationList;
			buildConfigurations = (
				52F3C1C51ECE503D0028CA53 /* Debug */,
				52F3C1C61ECE503D0028CA53 /* Release */,
			);
			defaultConfigurationIsVisible = 0;
			defaultConfigurationName = Release;
		};
/* End XCConfigurationList section */
	};
	rootObject = 3454F9C51D4FACD000985BBF /* Project object */;
}<|MERGE_RESOLUTION|>--- conflicted
+++ resolved
@@ -24,13 +24,6 @@
 		3454F9D21D4FACD000985BBF /* Promise.h in Headers */ = {isa = PBXBuildFile; fileRef = 3454F9D11D4FACD000985BBF /* Promise.h */; settings = {ATTRIBUTES = (Public, ); }; };
 		3454F9D91D4FACD000985BBF /* Promise.framework in Frameworks */ = {isa = PBXBuildFile; fileRef = 3454F9CE1D4FACD000985BBF /* Promise.framework */; };
 		3454F9DE1D4FACD000985BBF /* PromiseTests.swift in Sources */ = {isa = PBXBuildFile; fileRef = 3454F9DD1D4FACD000985BBF /* PromiseTests.swift */; };
-<<<<<<< HEAD
-=======
-		3454F9E91D4FACFB00985BBF /* Promise.swift in Sources */ = {isa = PBXBuildFile; fileRef = 3454F9E81D4FACFB00985BBF /* Promise.swift */; };
-		52F3C1BE1ECE503D0028CA53 /* Promise+Extras.swift in Sources */ = {isa = PBXBuildFile; fileRef = 1AE9F56E1D526F8A00185453 /* Promise+Extras.swift */; };
-		52F3C1BF1ECE503D0028CA53 /* Promise.swift in Sources */ = {isa = PBXBuildFile; fileRef = 3454F9E81D4FACFB00985BBF /* Promise.swift */; };
-		52F3C1C21ECE503D0028CA53 /* Promise.h in Headers */ = {isa = PBXBuildFile; fileRef = 3454F9D11D4FACD000985BBF /* Promise.h */; settings = {ATTRIBUTES = (Public, ); }; };
->>>>>>> d214c69f
 		72B61D3C1E00E5830008E829 /* Wrench.swift in Sources */ = {isa = PBXBuildFile; fileRef = 72B61D3B1E00E5830008E829 /* Wrench.swift */; };
 /* End PBXBuildFile section */
 
@@ -65,11 +58,6 @@
 		3454F9D81D4FACD000985BBF /* PromiseTests.xctest */ = {isa = PBXFileReference; explicitFileType = wrapper.cfbundle; includeInIndex = 0; path = PromiseTests.xctest; sourceTree = BUILT_PRODUCTS_DIR; };
 		3454F9DD1D4FACD000985BBF /* PromiseTests.swift */ = {isa = PBXFileReference; lastKnownFileType = sourcecode.swift; path = PromiseTests.swift; sourceTree = "<group>"; };
 		3454F9DF1D4FACD000985BBF /* Info.plist */ = {isa = PBXFileReference; lastKnownFileType = text.plist.xml; path = Info.plist; sourceTree = "<group>"; };
-<<<<<<< HEAD
-=======
-		3454F9E81D4FACFB00985BBF /* Promise.swift */ = {isa = PBXFileReference; fileEncoding = 4; lastKnownFileType = sourcecode.swift; path = Promise.swift; sourceTree = "<group>"; };
-		52F3C1C71ECE503D0028CA53 /* Promise.framework */ = {isa = PBXFileReference; explicitFileType = wrapper.framework; includeInIndex = 0; path = Promise.framework; sourceTree = BUILT_PRODUCTS_DIR; };
->>>>>>> d214c69f
 		72B61D3B1E00E5830008E829 /* Wrench.swift */ = {isa = PBXFileReference; fileEncoding = 4; lastKnownFileType = sourcecode.swift; path = Wrench.swift; sourceTree = "<group>"; };
 		76E25E381D8483D0000A58DF /* Promise.playground */ = {isa = PBXFileReference; lastKnownFileType = file.playground; path = Promise.playground; sourceTree = "<group>"; };
 /* End PBXFileReference section */
